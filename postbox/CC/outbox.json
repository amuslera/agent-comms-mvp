--- conflicted
+++ resolved
@@ -93,18 +93,12 @@
   },
   {
     "type": "task_status",
-<<<<<<< HEAD
     "id": "e9f0a1b2-c3d4-5678-90ab-cdef12345678",
     "timestamp": "2025-05-18T13:00:00Z",
-=======
-    "id": "a1b2c3d4-e5f6-7890-abcd-ef0123456789",
-    "timestamp": "2025-05-18T15:00:00Z",
->>>>>>> 6379d636
-    "sender": "CC",
-    "recipient": "ARCH",
-    "version": "1.0.0",
-    "content": {
-<<<<<<< HEAD
+    "sender": "CC",
+    "recipient": "ARCH",
+    "version": "1.0.0",
+    "content": {
       "task_id": "TASK-023C",
       "status": "completed",
       "progress": 100,
@@ -122,7 +116,15 @@
         "Created test learning snapshot in /insights/"
       ]
     }
-=======
+  },
+  {
+    "type": "task_status",
+    "id": "a1b2c3d4-e5f6-7890-abcd-ef0123456789",
+    "timestamp": "2025-05-18T15:00:00Z",
+    "sender": "CC",
+    "recipient": "ARCH",
+    "version": "1.0.0",
+    "content": {
       "task_id": "PHASE2-COMPLETE",
       "status": "completed",
       "progress": 100,
@@ -249,6 +251,5 @@
       "protocol_version": "1.0.0",
       "original_message_id": "test-learning-002"
     }
->>>>>>> 6379d636
   }
 ]