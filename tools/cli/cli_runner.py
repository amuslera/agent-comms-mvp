#!/usr/bin/env python3
"""
ARCH Plan Runner CLI

A command-line utility for executing YAML plans using the ARCH orchestrator.
"""

import argparse
import json
import sys
from pathlib import Path
from typing import Dict, List, Optional
import shutil
import os

# Add project root to path
sys.path.append(str(Path(__file__).parent.parent.parent))

from arch_orchestrator import ArchOrchestrator
from tools.cli.plan_linter import PlanLinter
from tools.arch.plan_runner import run_plan as run_plan_with_trace

class CLIRunner:
    """CLI interface for running ARCH plans."""
    
    def __init__(self):
        self.plan_path = None
        self.plan = None
        self.orchestrator = None
    
    def load_plan(self, plan_path: str) -> bool:
        """Load and validate a YAML plan file."""
        self.plan_path = Path(plan_path).resolve()
        
        if not self.plan_path.exists():
            print(f"Error: Plan file not found: {self.plan_path}")
            return False
            
        try:
            self.orchestrator = ArchOrchestrator(str(self.plan_path))
            if not self.orchestrator.load_plan():
                print("Error: Failed to load plan")
                return False
            return True
        except Exception as e:
            print(f"Error loading plan: {e}")
            return False
    
    def get_task_summary(self) -> List[Dict]:
        """Extract summary information for all tasks in the plan."""
        if not self.orchestrator or not hasattr(self.orchestrator, 'plan'):
            return []
            
        tasks = []
        for task in self.orchestrator.plan.get('tasks', []):
            task_id = task.get('task_id', 'unknown')
            agent = task.get('agent', 'unknown')
            task_type = task.get('type', 'unknown')
            
            # Get execution status if available
            status = "pending"
            retries = 0
            score = "N/A"
            
            # In a real implementation, you would get this from the task tracker
            # For now, we'll just use placeholders
            tasks.append({
                'task_id': task_id,
                'agent': agent,
                'type': task_type,
                'status': status,
                'retries': retries,
                'score': score
            })
            
        return tasks
    
    def print_summary(self, tasks: List[Dict]) -> None:
        """Print a formatted summary of task execution."""
        if not tasks:
            print("No tasks found in plan.")
            return
            
        print("\n" + "=" * 80)
        print(f"ARCH Plan Execution Summary: {self.plan_path.name}")
        print("=" * 80)
        print(f"{'Task ID':<15} {'Agent':<15} {'Type':<20} {'Status':<15} {'Retries':<8} {'Score'}")
        print("-" * 80)
        
        for task in tasks:
            print(f"{task['task_id']:<15} {task['agent']:<15} {task['type']:<20} {task['status']:<15} {task['retries']:<8} {task['score']}")
        
        print("=" * 80 + "\n")
    
    def run_plan(self, enable_trace_logging: bool = False) -> bool:
        """Execute the loaded plan and return success status."""
        # If trace logging is enabled, use the plan_runner directly
        if enable_trace_logging:
            print("[INFO] Using plan_runner with trace logging enabled")
            return run_plan_with_trace(self.plan_path, enable_trace_logging=True)
        
        if not self.orchestrator:
            print("Error: No plan loaded")
            return False
            
        print(f"\nExecuting plan: {self.plan_path.name}")
        print("-" * 60)
        
        try:
            # Get initial task summary
            tasks = self.get_task_summary()
            self.print_summary(tasks)
            
            # Execute the plan
            success = self.orchestrator.execute_plan()
            
            # Get final task summary
            tasks = self.get_task_summary()
            self.print_summary(tasks)
            
            if success:
                print("✅ Plan executed successfully!")
            else:
                print("❌ Plan execution failed or was interrupted.")
                
            return success
            
        except KeyboardInterrupt:
            print("\nExecution interrupted by user.")
            return False
        except Exception as e:
            print(f"\nError executing plan: {e}")
            import traceback
            traceback.print_exc()
            return False

    def lint_plan(self, dry_run: bool = False) -> bool:
        """Validate the plan and optionally show execution order."""
        if not self.plan_path:
            print("Error: No plan loaded")
            return False
            
        schema_path = Path("schemas/PLAN_SCHEMA.json")
        if not schema_path.exists():
            print(f"Error: Schema file not found: {schema_path}")
            return False
            
        linter = PlanLinter(self.plan_path, schema_path)
        is_valid = linter.validate()
        
        linter.print_issues()
        
        if is_valid and dry_run:
            linter.print_dry_run()
            
        return is_valid

def main():
    """Main CLI entry point."""
    parser = argparse.ArgumentParser(description='ARCH Plan Runner CLI')
    subparsers = parser.add_subparsers(dest='command', help='Command to execute')
    
    # Run command
    run_parser = subparsers.add_parser('run', help='Run a plan')
    run_parser.add_argument('plan', help='Path to plan file (YAML)')
    run_parser.add_argument('--summary', '-s', action='store_true', 
<<<<<<< HEAD
                          help='Show one-line summary per task (with or without execution)')
    run_parser.add_argument('--dry-run', action='store_true',
                          help='Preview execution plan, DAG, routing, and approvals without running any tasks')
=======
                          help='Show plan summary without executing')
    run_parser.add_argument('--log-trace', action='store_true',
                          help='Enable execution trace logging to JSON files')
>>>>>>> 236ffecf
    
    # Lint command
    lint_parser = subparsers.add_parser('lint', help='Validate a plan')
    lint_parser.add_argument('plan', help='Path to plan file (YAML)')
    lint_parser.add_argument('--dry-run', action='store_true',
                           help='Show execution order and parallel groups')

    # New-plan command
    new_plan_parser = subparsers.add_parser('new-plan', help='Create a new plan from a template')
    new_plan_parser.add_argument('name', help='Name for the new plan YAML file (no extension)')
    new_plan_parser.add_argument('--template', choices=['basic-single-agent', 'multi-agent-dag', 'approval-gated-flow'], required=True, help='Template to use for the new plan')

    args = parser.parse_args()
    
    if not args.command:
        parser.print_help()
        sys.exit(1)
    
    if args.command == 'new-plan':
        # Copy the selected template to /plans/<name>.yaml
        template_map = {
            'basic-single-agent': 'basic-single-agent.yaml',
            'multi-agent-dag': 'multi-agent-dag.yaml',
            'approval-gated-flow': 'approval-gated-flow.yaml',
        }
        template_file = Path('plans/templates') / template_map[args.template]
        dest_file = Path('plans') / f"{args.name}.yaml"
        if dest_file.exists():
            print(f"Error: {dest_file} already exists.")
            sys.exit(1)
        if not template_file.exists():
            print(f"Error: Template file {template_file} not found.")
            sys.exit(1)
        shutil.copyfile(template_file, dest_file)
        print(f"✅ Created new plan: {dest_file}")
        print("You should now edit the plan to customize it for your use case.")
        try:
            import subprocess
            subprocess.run([os.environ.get('EDITOR', 'nano'), str(dest_file)])
        except Exception:
            print(f"Open {dest_file} in your preferred editor to continue.")
        sys.exit(0)
    
    runner = CLIRunner()
    
    # Load the plan
    if not runner.load_plan(getattr(args, 'plan', None)):
        sys.exit(1)
    
    if args.command == 'run':
        if args.dry_run:
            # Dry-run preview mode: no execution, just show plan structure
            from tools.arch.plan_utils import load_and_validate_plan, build_execution_dag
            plan_path = Path(args.plan)
            schema_path = Path('schemas/PLAN_SCHEMA.json')
            plan_dict = load_and_validate_plan(plan_path, schema_path)
            dag = build_execution_dag(plan_dict)
            print(f"\n=== DRY RUN: Execution Plan Preview for {plan_path.name} ===")
            print(f"Total tasks: {len(dag.nodes)}")
            print(f"Execution order: {dag.execution_order}")
            print(f"Execution layers (parallelizable):")
            for i, layer in enumerate(dag.get_execution_layers()):
                print(f"  Layer {i}: {layer}")
            print("\nAgent routing table:")
            for task_id in dag.execution_order:
                node = dag.nodes[task_id]
                print(f"  {task_id}: {node.agent} ({node.task_type})")
            print("\nTask approvals and blockers:")
            for task_id in dag.execution_order:
                node = dag.nodes[task_id]
                approval = node.content.get('approval', False)
                deps = node.dependencies
                blockers = [dep for dep in deps if dep not in dag.nodes]
                print(f"  {task_id}: approval={approval}, dependencies={deps}, blockers={blockers if blockers else 'None'}")
            if args.summary:
                print("\n--- SUMMARY (one-liner per task) ---")
                for task_id in dag.execution_order:
                    node = dag.nodes[task_id]
                    approval = node.content.get('approval', False)
                    deps = node.dependencies
                    print(f"{task_id} | agent={node.agent} | type={node.task_type} | deps={deps} | approval={approval}")
            print("\n(No tasks were executed. This is a dry-run preview.)\n")
            sys.exit(0)
        # Get and display task summary
        tasks = runner.get_task_summary()
<<<<<<< HEAD
        if args.summary:
            print("\n--- SUMMARY (one-liner per task) ---")
            for task in tasks:
                print(f"{task['task_id']} | agent={task['agent']} | type={task['type']} | status={task['status']} | retries={task['retries']} | score={task['score']}")
        else:
            runner.print_summary(tasks)
        # Execute the plan unless --summary or --dry-run flag is set
        if not args.summary and not args.dry_run:
            success = runner.run_plan()
=======
        runner.print_summary(tasks)
        
        # Execute the plan unless --summary flag is set
        if not args.summary:
            success = runner.run_plan(enable_trace_logging=args.log_trace)
>>>>>>> 236ffecf
            sys.exit(0 if success else 1)
        sys.exit(0)
    elif args.command == 'lint':
        success = runner.lint_plan(dry_run=args.dry_run)
        sys.exit(0 if success else 1)
    
    sys.exit(0)

if __name__ == "__main__":
    main()<|MERGE_RESOLUTION|>--- conflicted
+++ resolved
@@ -164,15 +164,11 @@
     run_parser = subparsers.add_parser('run', help='Run a plan')
     run_parser.add_argument('plan', help='Path to plan file (YAML)')
     run_parser.add_argument('--summary', '-s', action='store_true', 
-<<<<<<< HEAD
                           help='Show one-line summary per task (with or without execution)')
     run_parser.add_argument('--dry-run', action='store_true',
                           help='Preview execution plan, DAG, routing, and approvals without running any tasks')
-=======
-                          help='Show plan summary without executing')
     run_parser.add_argument('--log-trace', action='store_true',
                           help='Enable execution trace logging to JSON files')
->>>>>>> 236ffecf
     
     # Lint command
     lint_parser = subparsers.add_parser('lint', help='Validate a plan')
@@ -258,7 +254,6 @@
             sys.exit(0)
         # Get and display task summary
         tasks = runner.get_task_summary()
-<<<<<<< HEAD
         if args.summary:
             print("\n--- SUMMARY (one-liner per task) ---")
             for task in tasks:
@@ -267,14 +262,7 @@
             runner.print_summary(tasks)
         # Execute the plan unless --summary or --dry-run flag is set
         if not args.summary and not args.dry_run:
-            success = runner.run_plan()
-=======
-        runner.print_summary(tasks)
-        
-        # Execute the plan unless --summary flag is set
-        if not args.summary:
             success = runner.run_plan(enable_trace_logging=args.log_trace)
->>>>>>> 236ffecf
             sys.exit(0 if success else 1)
         sys.exit(0)
     elif args.command == 'lint':
